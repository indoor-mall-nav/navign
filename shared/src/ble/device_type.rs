#[cfg(feature = "postcard")]
use crate::{Depacketize, Packetize};
use bitflags::bitflags;
#[cfg(feature = "serde")]
use serde::{Deserialize, Serialize};

bitflags! {
    /// Device Types
    #[repr(transparent)]
    #[derive(Debug, Clone, Copy, PartialEq, Eq, Hash)]
    #[cfg_attr(feature = "serde", derive(Serialize, Deserialize))]
    pub struct DeviceTypes: u8 {
        const MERCHANT = 0b0000_0001;
        const HOSPITAL = 0b0000_0010;
        const CAMPUS = 0b0000_0100;
        const TRANSPORT = 0b0000_1000;
    }
}

#[cfg(feature = "defmt")]
impl defmt::Format for DeviceTypes {
    fn format(&self, f: defmt::Formatter) {
        defmt::write!(f, "DeviceTypes({:02x})", self.bits());
    }
}

#[cfg(feature = "postcard")]
impl Depacketize for DeviceTypes {
    fn depacketize(packet: &[u8]) -> Option<Self> {
        postcard::from_bytes(packet).ok()
    }
}

<<<<<<< HEAD
#[cfg(feature = "heapless")]
impl Packetize<1> for DeviceTypes {
    fn packetize(&self) -> heapless::Vec<u8, 1> {
        self.try_packetize()
            .expect("DeviceTypes exceeds 1-byte buffer capacity")
    }

    fn try_packetize(&self) -> Result<heapless::Vec<u8, 1>, crate::PacketizeError> {
        let mut vec = heapless::Vec::<u8, 1>::new();
        vec.push(self.bits())
            .map_err(|_| crate::PacketizeError::BufferOverflow)?;
        Ok(vec)
=======
#[cfg(all(feature = "heapless", feature = "postcard"))]
impl Packetize<8> for DeviceTypes {
    fn packetize(&self) -> heapless::Vec<u8, 8> {
        let mut buf = [0u8; 8];
        let used = postcard::to_slice(self, &mut buf).unwrap();
        let mut vec = heapless::Vec::<u8, 8>::new();
        vec.extend_from_slice(used).unwrap();
        vec
>>>>>>> f699721f
    }
}

#[cfg(all(feature = "alloc", feature = "postcard"))]
impl Packetize for DeviceTypes {
    fn packetize(&self) -> alloc::vec::Vec<u8> {
        postcard::to_allocvec(self).unwrap()
    }
}

#[cfg(test)]
mod tests {
    use super::*;

    #[test]
    #[cfg(feature = "postcard")]
    fn test_device_types_packetize_depacketize() {
        let device_types = DeviceTypes::MERCHANT;
        #[cfg(feature = "heapless")]
        {
            let packet = device_types.packetize();
            assert_eq!(packet.len(), 1);
            let depacketized = DeviceTypes::depacketize(&packet).unwrap();
            assert_eq!(device_types, depacketized);
        }
        #[cfg(feature = "alloc")]
        {
            let packet = device_types.packetize();
            assert_eq!(packet.len(), 1);
            let depacketized = DeviceTypes::depacketize(&packet).unwrap();
            assert_eq!(device_types, depacketized);
        }
    }
}<|MERGE_RESOLUTION|>--- conflicted
+++ resolved
@@ -31,20 +31,6 @@
     }
 }
 
-<<<<<<< HEAD
-#[cfg(feature = "heapless")]
-impl Packetize<1> for DeviceTypes {
-    fn packetize(&self) -> heapless::Vec<u8, 1> {
-        self.try_packetize()
-            .expect("DeviceTypes exceeds 1-byte buffer capacity")
-    }
-
-    fn try_packetize(&self) -> Result<heapless::Vec<u8, 1>, crate::PacketizeError> {
-        let mut vec = heapless::Vec::<u8, 1>::new();
-        vec.push(self.bits())
-            .map_err(|_| crate::PacketizeError::BufferOverflow)?;
-        Ok(vec)
-=======
 #[cfg(all(feature = "heapless", feature = "postcard"))]
 impl Packetize<8> for DeviceTypes {
     fn packetize(&self) -> heapless::Vec<u8, 8> {
@@ -53,7 +39,16 @@
         let mut vec = heapless::Vec::<u8, 8>::new();
         vec.extend_from_slice(used).unwrap();
         vec
->>>>>>> f699721f
+    }
+
+    fn try_packetize(&self) -> Result<heapless::Vec<u8, 8>, crate::PacketizeError> {
+        let mut buf = [0u8; 8];
+        let used = postcard::to_slice(self, &mut buf)
+            .map_err(|_| crate::PacketizeError::BufferOverflow)?;
+        let mut vec = heapless::Vec::<u8, 8>::new();
+        vec.extend_from_slice(used)
+            .map_err(|_| crate::PacketizeError::BufferOverflow)?;
+        Ok(vec)
     }
 }
 
