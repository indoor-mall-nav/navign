#[cfg(feature = "postcard")]
use crate::Packetize;
use crate::{DeviceCapabilities, DeviceTypes, Proof, errors::CryptoError};
#[cfg(feature = "serde")]
use serde::{Deserialize, Serialize};

#[derive(Debug, Clone)]
#[cfg_attr(feature = "serde", derive(Serialize, Deserialize))]
#[cfg_attr(feature = "defmt", derive(defmt::Format))]
pub enum BleMessage {
    DeviceRequest,
    DeviceResponse(DeviceTypes, DeviceCapabilities, [u8; 24]), // 24-byte MongoDB ObjectId segment
    NonceRequest,
    NonceResponse([u8; 16], [u8; 8]),
    UnlockRequest(Proof),
    UnlockResponse(bool, CryptoError),
}

impl TryFrom<u8> for BleMessage {
    type Error = ();

    fn try_from(value: u8) -> Result<Self, Self::Error> {
        match value {
            0x01 => Ok(BleMessage::DeviceRequest),
            0x03 => Ok(BleMessage::NonceRequest),
            _ => Err(()),
        }
    }
}

impl From<(DeviceTypes, DeviceCapabilities, [u8; 24])> for BleMessage {
    fn from(value: (DeviceTypes, DeviceCapabilities, [u8; 24])) -> Self {
        BleMessage::DeviceResponse(value.0, value.1, value.2)
    }
}

impl From<([u8; 16], [u8; 8])> for BleMessage {
    fn from(value: ([u8; 16], [u8; 8])) -> Self {
        BleMessage::NonceResponse(value.0, value.1)
    }
}

impl From<Proof> for BleMessage {
    fn from(value: Proof) -> Self {
        BleMessage::UnlockRequest(value)
    }
}

#[cfg(all(feature = "heapless", feature = "postcard"))]
impl Packetize<128> for BleMessage {
    fn packetize(&self) -> heapless::Vec<u8, 128> {
<<<<<<< HEAD
        self.try_packetize()
            .expect("BLE message exceeds 128-byte buffer capacity")
    }

    fn try_packetize(&self) -> Result<heapless::Vec<u8, 128>, crate::PacketizeError> {
        let mut vec = heapless::Vec::<u8, 128>::new();
        match self {
            BleMessage::DeviceRequest => {
                vec.push(DEVICE_REQUEST)
                    .map_err(|_| crate::PacketizeError::BufferOverflow)?;
            }
            BleMessage::DeviceResponse(device_types, device_capabilities, object_id_segment) => {
                vec.push(DEVICE_RESPONSE)
                    .map_err(|_| crate::PacketizeError::BufferOverflow)?;
                vec.extend_from_slice(&device_types.packetize())
                    .map_err(|_| crate::PacketizeError::BufferOverflow)?;
                vec.extend_from_slice(&device_capabilities.packetize())
                    .map_err(|_| crate::PacketizeError::BufferOverflow)?;
                vec.extend_from_slice(object_id_segment)
                    .map_err(|_| crate::PacketizeError::BufferOverflow)?;
            }
            BleMessage::NonceRequest => {
                vec.push(NONCE_REQUEST)
                    .map_err(|_| crate::PacketizeError::BufferOverflow)?;
            }
            BleMessage::NonceResponse(nonce, verify_bytes) => {
                vec.push(NONCE_RESPONSE)
                    .map_err(|_| crate::PacketizeError::BufferOverflow)?;
                vec.extend_from_slice(nonce)
                    .map_err(|_| crate::PacketizeError::BufferOverflow)?;
                vec.extend_from_slice(verify_bytes)
                    .map_err(|_| crate::PacketizeError::BufferOverflow)?;
            }
            BleMessage::UnlockRequest(proof) => {
                vec.push(UNLOCK_REQUEST)
                    .map_err(|_| crate::PacketizeError::BufferOverflow)?;
                let proof_packet = proof.packetize();
                vec.extend_from_slice(&proof_packet)
                    .map_err(|_| crate::PacketizeError::BufferOverflow)?;
            }
            BleMessage::UnlockResponse(success, error) => {
                vec.push(UNLOCK_RESPONSE)
                    .map_err(|_| crate::PacketizeError::BufferOverflow)?;
                vec.push(if *success {
                    UNLOCK_SUCCESS
                } else {
                    UNLOCK_FAILURE
                })
                .map_err(|_| crate::PacketizeError::BufferOverflow)?;
                vec.extend_from_slice(&error.packetize())
                    .map_err(|_| crate::PacketizeError::BufferOverflow)?;
            }
        }
        Ok(vec)
=======
        let mut buf = [0u8; 128];
        let used = postcard::to_slice(self, &mut buf).unwrap();
        let mut vec = heapless::Vec::<u8, 128>::new();
        vec.extend_from_slice(used).unwrap();
        vec
>>>>>>> f699721f
    }
}

#[cfg(all(feature = "alloc", feature = "postcard"))]
impl Packetize for BleMessage {
    fn packetize(&self) -> alloc::vec::Vec<u8> {
        postcard::to_allocvec(self).unwrap()
    }
}

#[cfg(feature = "postcard")]
impl crate::Depacketize for BleMessage {
    fn depacketize(data: &[u8]) -> Option<Self> {
        postcard::from_bytes(data).ok()
    }
}<|MERGE_RESOLUTION|>--- conflicted
+++ resolved
@@ -49,68 +49,21 @@
 #[cfg(all(feature = "heapless", feature = "postcard"))]
 impl Packetize<128> for BleMessage {
     fn packetize(&self) -> heapless::Vec<u8, 128> {
-<<<<<<< HEAD
-        self.try_packetize()
-            .expect("BLE message exceeds 128-byte buffer capacity")
-    }
-
-    fn try_packetize(&self) -> Result<heapless::Vec<u8, 128>, crate::PacketizeError> {
-        let mut vec = heapless::Vec::<u8, 128>::new();
-        match self {
-            BleMessage::DeviceRequest => {
-                vec.push(DEVICE_REQUEST)
-                    .map_err(|_| crate::PacketizeError::BufferOverflow)?;
-            }
-            BleMessage::DeviceResponse(device_types, device_capabilities, object_id_segment) => {
-                vec.push(DEVICE_RESPONSE)
-                    .map_err(|_| crate::PacketizeError::BufferOverflow)?;
-                vec.extend_from_slice(&device_types.packetize())
-                    .map_err(|_| crate::PacketizeError::BufferOverflow)?;
-                vec.extend_from_slice(&device_capabilities.packetize())
-                    .map_err(|_| crate::PacketizeError::BufferOverflow)?;
-                vec.extend_from_slice(object_id_segment)
-                    .map_err(|_| crate::PacketizeError::BufferOverflow)?;
-            }
-            BleMessage::NonceRequest => {
-                vec.push(NONCE_REQUEST)
-                    .map_err(|_| crate::PacketizeError::BufferOverflow)?;
-            }
-            BleMessage::NonceResponse(nonce, verify_bytes) => {
-                vec.push(NONCE_RESPONSE)
-                    .map_err(|_| crate::PacketizeError::BufferOverflow)?;
-                vec.extend_from_slice(nonce)
-                    .map_err(|_| crate::PacketizeError::BufferOverflow)?;
-                vec.extend_from_slice(verify_bytes)
-                    .map_err(|_| crate::PacketizeError::BufferOverflow)?;
-            }
-            BleMessage::UnlockRequest(proof) => {
-                vec.push(UNLOCK_REQUEST)
-                    .map_err(|_| crate::PacketizeError::BufferOverflow)?;
-                let proof_packet = proof.packetize();
-                vec.extend_from_slice(&proof_packet)
-                    .map_err(|_| crate::PacketizeError::BufferOverflow)?;
-            }
-            BleMessage::UnlockResponse(success, error) => {
-                vec.push(UNLOCK_RESPONSE)
-                    .map_err(|_| crate::PacketizeError::BufferOverflow)?;
-                vec.push(if *success {
-                    UNLOCK_SUCCESS
-                } else {
-                    UNLOCK_FAILURE
-                })
-                .map_err(|_| crate::PacketizeError::BufferOverflow)?;
-                vec.extend_from_slice(&error.packetize())
-                    .map_err(|_| crate::PacketizeError::BufferOverflow)?;
-            }
-        }
-        Ok(vec)
-=======
         let mut buf = [0u8; 128];
         let used = postcard::to_slice(self, &mut buf).unwrap();
         let mut vec = heapless::Vec::<u8, 128>::new();
         vec.extend_from_slice(used).unwrap();
         vec
->>>>>>> f699721f
+    }
+
+    fn try_packetize(&self) -> Result<heapless::Vec<u8, 128>, crate::PacketizeError> {
+        let mut buf = [0u8; 128];
+        let used = postcard::to_slice(self, &mut buf)
+            .map_err(|_| crate::PacketizeError::BufferOverflow)?;
+        let mut vec = heapless::Vec::<u8, 128>::new();
+        vec.extend_from_slice(used)
+            .map_err(|_| crate::PacketizeError::BufferOverflow)?;
+        Ok(vec)
     }
 }
 
