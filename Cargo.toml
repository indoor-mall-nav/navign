[workspace]
resolver = "2"

members = [
  "firmware",
  "server",
  "mobile/src-tauri",
  "admin/maintenance",
  "shared",
  "ts-schema",
  "admin/orchestrator",
  "proc_macros",
  "robot/lower",
]

# Exclude members from default workspace builds if needed
# This is useful since firmware needs special cross-compilation
<<<<<<< HEAD
default-members = ["server", "admin/maintenance", "shared", "ts-schema", "proc_macros"]
=======
default-members = [
  "server",
  "maintenance-tool",
  "shared",
  "ts-schema",
  "proc_macros",
]
>>>>>>> 74d9e9ad

  [workspace.package]
  edition = "2024"
  license = "MIT"
  version = "0.1.0"

  [workspace.dependencies]


[profile.dev.package.navign-firmware]
# Rust debug is too slow.
# For debug builds always builds with some optimization
opt-level = "s"

[profile.release.package.navign-firmware]
codegen-units    = 1     # LLVM can perform better optimizations using a single thread
debug            = 2
debug-assertions = false
incremental      = false
opt-level        = 's'
overflow-checks  = false

[profile.release.package.ts-schema]
strip = "symbols"<|MERGE_RESOLUTION|>--- conflicted
+++ resolved
@@ -15,17 +15,13 @@
 
 # Exclude members from default workspace builds if needed
 # This is useful since firmware needs special cross-compilation
-<<<<<<< HEAD
-default-members = ["server", "admin/maintenance", "shared", "ts-schema", "proc_macros"]
-=======
 default-members = [
   "server",
-  "maintenance-tool",
+  "admin/maintenance",
   "shared",
   "ts-schema",
   "proc_macros",
 ]
->>>>>>> 74d9e9ad
 
   [workspace.package]
   edition = "2024"
