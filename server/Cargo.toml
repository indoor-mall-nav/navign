[package]
edition.workspace = true
license.workspace = true
name              = "navign-server"
version.workspace = true

[dependencies]
anyhow = "1.0.100"
async-trait = "0.1.89"
thiserror = "2.0"
axum = { version = "0.8.6", features = ["default", "macros", "multipart"] }
axum-extra = { version = "0.10.3", features = [
  "typed-header",
  "typed-routing",
] }
base64 = "0.22.1"
bcrypt = "0.17.1"
bson = { version = "2.15.0" }
bumpalo = { version = "3.18", features = ["collections", "boxed", "serde"] }
bumpalo-herd = "0.1.2"
chrono = "0.4.41"
dotenv = "0.15.0"
futures = "0.3.31"
gravatar = "0.2.0"
hex = "0.4.3"
hmac = "0.12.1"
jsonwebtoken = { version = "10.0.0", features = ["rust_crypto"] }
totp-lite = "2.0.1"
lazy_static = "1.5.0"
log = { version = "0.4.27", features = ["max_level_info", "serde", "std"] }
mongodb = { version = "3.3.0" }
navign-shared = { path = "../shared", default-features = false, features = [
  "std",
  "serde",
  "mongodb",
<<<<<<< HEAD
  "geo",
=======
  "postgres",
>>>>>>> f699721f
] }
geo = { version = "0.29.3", features = ["use-serde"] }
oauth2 = "5.0.0"
p256 = { version = "0.13.2", features = ["ecdsa"] }
rand = "0.9.2"
reqwest = "0.12.23"
rsa = "0.9.8"
serde = "1.0.219"
serde-big-array = "0.5.1"
serde_json = "1.0.143"
sha1 = "0.10.6"
sha2 = "0.10.9"
simple_logger = "5.0.0"
sqlx = { version = "0.8.6", features = ["runtime-tokio", "postgres", "uuid", "chrono", "json", "migrate"] }
state = "0.6.0"
tokio = { version = "1.47.1", features = ["full"] }
tower-http = { version = "0.6.6", features = ["cors"] }
tower_governor = "0.8.0"
uuid = { version = "1.18.1", features = ["v4"] }
wkt = { version = "0.14.0", features = ["serde"] }
metrics = "0.24"
metrics-exporter-prometheus = "0.17"

[dev-dependencies]
tempfile = "3.17.0"
env_logger = "0.11"
tower = { version = "0.5", features = ["util"] }<|MERGE_RESOLUTION|>--- conflicted
+++ resolved
@@ -33,11 +33,8 @@
   "std",
   "serde",
   "mongodb",
-<<<<<<< HEAD
   "geo",
-=======
   "postgres",
->>>>>>> f699721f
 ] }
 geo = { version = "0.29.3", features = ["use-serde"] }
 oauth2 = "5.0.0"
